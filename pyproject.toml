[tool.poetry]
name = "motleycrew"
version = "0.1.0"
description = "A lightweight agent interaction framework."
authors = ["MotleyCrew <github@motleycrew.ai>"]
readme = "README.md"

[tool.poetry.dependencies]
python = ">=3.10,<=3.13"
langchain = "^0.1"
crewai = "^0.16"
setuptools = "^67.6.2"
duckduckgo-search = "^5.2.1"
llama-index = "^0.10.27"
langchain-experimental = "^0.0.57"
python-dotenv = "^1.0.0"
lunary = "^1.0.3"
langchainhub = "^0.1.15"
<<<<<<< HEAD
kuzu = "^0.3.0"
=======
cloudpickle = "^3.0.0"
platformdirs = "^4.2.1"
>>>>>>> da13d8aa

[tool.poetry.group.dev.dependencies]
black = "^24.2.0"
pytest = "^8.0.2"
pytest-cov = "^4.1.0"
flake8 = "^7.0.0"
mypy = "^1.8.0"
isort = "^5.13.2"

[build-system]
requires = ["poetry-core"]
build-backend = "poetry.core.masonry.api"<|MERGE_RESOLUTION|>--- conflicted
+++ resolved
@@ -16,12 +16,9 @@
 python-dotenv = "^1.0.0"
 lunary = "^1.0.3"
 langchainhub = "^0.1.15"
-<<<<<<< HEAD
 kuzu = "^0.3.0"
-=======
 cloudpickle = "^3.0.0"
 platformdirs = "^4.2.1"
->>>>>>> da13d8aa
 
 [tool.poetry.group.dev.dependencies]
 black = "^24.2.0"
