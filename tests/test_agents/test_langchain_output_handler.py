--- conflicted
+++ resolved
@@ -45,9 +45,7 @@
     )
     agent.materialize()
     object.__setattr__(agent._agent, "plan", fake_agent_plan)
-    object.__setattr__(
-        agent.agent, "plan", agent.agent_plan_decorator(agent.agent.plan)
-    )
+    object.__setattr__(agent.agent, "plan", agent.agent_plan_decorator(agent.agent.plan))
 
     object.__setattr__(agent._agent, "_take_next_step", fake_agent_take_next_step)
     object.__setattr__(
@@ -86,19 +84,7 @@
     assert step.tool_input == "test_output"
 
 
-<<<<<<< HEAD
-def test_agent_take_next_step(agent):
-    agent_executor = agent.agent.bound.bound.last.default.bound
-
-    run_kwargs = {
-        "name_to_tool_map": {tool.name: tool for tool in agent_executor.tools},
-        "color_mapping": {},
-        "inputs": {},
-        "intermediate_steps": [],
-    }
-=======
 def test_agent_take_next_step(agent, run_kwargs):
->>>>>>> 061d8238
 
     # test wrong output
     input_data = "Latest advancements in AI in 2024."
