--- conflicted
+++ resolved
@@ -26,10 +26,6 @@
 
 IPYNB_INTEGRATION_TESTS = {
     # "blog_with_images_ipynb": "examples/Blog with Images.ipynb",
-<<<<<<< HEAD
-    # TODO: this particular test was problematic in terms of caching, find ways to enable
-=======
->>>>>>> afdacd37
     "multi_step_research_agent_ipynb": "examples/Multi-step research agent.ipynb",
     "math_via_python_code_with_a_single_agent_ipynb": "examples/Math via python code with a single agent.ipynb",
     "validating_agent_output_ipynb": "examples/Validating agent output.ipynb",
