--- conflicted
+++ resolved
@@ -8,10 +8,13 @@
 except ImportError:
     pass
 
-<<<<<<< HEAD
-=======
-from motleycrew.agent.parent import MotleyAgentAbstractParent
->>>>>>> 54d8aaa7
+from motleycrew.common.utils import ensure_module_is_installed
+try:
+    from llama_index.core.tools import BaseTool as LlamaIndex__BaseTool
+    from llama_index.core.tools import FunctionTool as LlamaIndex__FunctionTool
+except ImportError:
+    pass
+
 from motleycrew.common.utils import ensure_module_is_installed
 from motleycrew.agents.abstract_parent import MotleyAgentAbstractParent
 
