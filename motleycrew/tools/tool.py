<<<<<<< HEAD
""" Module description """

=======
>>>>>>> 4dd53633
from typing import Callable
from typing import Union, Optional, Dict, Any

from langchain.tools import BaseTool
from langchain_core.runnables import Runnable, RunnableConfig

try:
    from llama_index.core.tools import BaseTool as LlamaIndex__BaseTool
    from llama_index.core.tools import FunctionTool as LlamaIndex__FunctionTool
except ImportError:
    LlamaIndex__BaseTool = None
    LlamaIndex__FunctionTool = None

try:
    from crewai_tools import BaseTool as CrewAI__BaseTool
    from crewai_tools import Tool as Crewai__Tool
except ImportError:
    CrewAI__BaseTool = None
    Crewai__Tool = None

from motleycrew.common.utils import ensure_module_is_installed
from motleycrew.common.types import MotleySupportedTool
from motleycrew.agents.abstract_parent import MotleyAgentAbstractParent


class MotleyTool(Runnable):
    """Base tool class compatible with MotleyAgents.

    It is a wrapper for Langchain BaseTool, containing all necessary adapters and converters.
    """

    def __init__(self, tool: BaseTool):
        """Initialize the MotleyTool.

        Args:
            tool: Langchain BaseTool to wrap.
        """
        self.tool = tool

    def __repr__(self):
        return f"MotleyTool(name={self.name})"

    def __str__(self):
        return self.__repr__()

    @property
    def name(self):
        """Name of the tool."""
        return self.tool.name

    @property
    def description(self):
        """Description of the tool."""
        return self.tool.description

    @property
    def args_schema(self):
        """Schema of the tool arguments."""
        return self.tool.args_schema

    def invoke(
        self,
        input: Union[str, Dict],
        config: Optional[RunnableConfig] = None,
        **kwargs: Any,
    ) -> Any:
        return self.tool.invoke(input=input, config=config, **kwargs)

    def _run(self, *args: tuple, **kwargs: Dict[str, Any]) -> Any:
        return self.tool._run(*args, **kwargs)

    @staticmethod
    def from_langchain_tool(langchain_tool: BaseTool) -> "MotleyTool":
        """Create a MotleyTool from a Langchain tool.

        Args:
            langchain_tool: Langchain tool to convert.

        Returns:
            MotleyTool instance.
        """

        return MotleyTool(tool=langchain_tool)

    @staticmethod
    def from_llama_index_tool(llama_index_tool: LlamaIndex__BaseTool) -> "MotleyTool":
        """Create a MotleyTool from a LlamaIndex tool.

        Args:
            llama_index_tool: LlamaIndex tool to convert.

        Returns:
            MotleyTool instance.
        """

        ensure_module_is_installed("llama_index")
        langchain_tool = llama_index_tool.to_langchain_tool()
        return MotleyTool.from_langchain_tool(langchain_tool=langchain_tool)

    @staticmethod
    def from_crewai_tool(crewai_tool: CrewAI__BaseTool) -> "MotleyTool":
        """Create a MotleyTool from a CrewAI tool.

        Args:
            crewai_tool: CrewAI tool to convert.

        Returns:
            MotleyTool instance.
        """
        ensure_module_is_installed("crewai_tools")
        langchain_tool = crewai_tool.to_langchain()

        # change tool name punctuation
        for old_symbol, new_symbol in [(" ", "_"), ("'", "")]:
            langchain_tool.name = langchain_tool.name.replace(old_symbol, new_symbol)

        return MotleyTool.from_langchain_tool(langchain_tool=langchain_tool)

    @staticmethod
    def from_supported_tool(tool: MotleySupportedTool) -> "MotleyTool":
        """Create a MotleyTool from any supported tool type.

        Args:
<<<<<<< HEAD
            tool (:obj:`MotleyTool`, :obj:`BaseTool`, :obj:`LlamaIndex__BaseTool`, :obj:`MotleyAgentAbstractParent`):
=======
            tool: Tool of any supported type.
                Currently, we support tools from Langchain, LlamaIndex,
                as well as motleycrew agents.

>>>>>>> 4dd53633
        Returns:
            MotleyTool instance.
        """
        if isinstance(tool, MotleyTool):
            return tool
        elif isinstance(tool, BaseTool):
            return MotleyTool.from_langchain_tool(tool)
        elif isinstance(tool, LlamaIndex__BaseTool):
            return MotleyTool.from_llama_index_tool(tool)
        elif isinstance(tool, MotleyAgentAbstractParent):
            return tool.as_tool()
        elif CrewAI__BaseTool is not None and isinstance(tool, CrewAI__BaseTool):
            return MotleyTool.from_crewai_tool(tool)
        else:
            raise Exception(
                f"Tool type `{type(tool)}` is not supported, please convert to MotleyTool first"
            )

    def to_langchain_tool(self) -> BaseTool:
        """Convert the MotleyTool to a Langchain tool.

        Returns:
            Langchain tool.
        """
        return self.tool

    def to_llama_index_tool(self) -> LlamaIndex__BaseTool:
        """Convert the MotleyTool to a LlamaIndex tool.

        Returns:
            LlamaIndex tool.
        """
        ensure_module_is_installed("llama_index")
        llama_index_tool = LlamaIndex__FunctionTool.from_defaults(
            fn=self.tool._run,
            name=self.tool.name,
            description=self.tool.description,
            fn_schema=self.tool.args_schema,
        )
        return llama_index_tool

    def to_autogen_tool(self) -> Callable:
        """Convert the MotleyTool to an AutoGen tool.

        An AutoGen tool is basically a function. AutoGen infers the tool input schema
        from the function signature. For this reason, because we can't generate the signature
        dynamically, we can only convert tools with a single input field.

        Returns:
            AutoGen tool function.
        """
        fields = list(self.tool.args_schema.__fields__.values())
        if len(fields) != 1:
            raise Exception("Multiple input fields are not supported in to_autogen_tool")

        field_name = fields[0].name
        field_type = fields[0].annotation

        def autogen_tool_fn(input: field_type) -> str:
            return self.invoke({field_name: input})

        return autogen_tool_fn

    def to_crewai_tool(self) -> CrewAI__BaseTool:
        """Description

        Returns:
            Crewai__BaseTool:
        """
        ensure_module_is_installed("crewai_tools")
        crewai_tool = Crewai__Tool(
            name=self.tool.name,
            description=self.tool.description,
            func=self.tool._run,
            args_schema=self.tool.args_schema,
        )
        return crewai_tool<|MERGE_RESOLUTION|>--- conflicted
+++ resolved
@@ -1,10 +1,4 @@
-<<<<<<< HEAD
-""" Module description """
-
-=======
->>>>>>> 4dd53633
-from typing import Callable
-from typing import Union, Optional, Dict, Any
+from typing import Callable, Union, Optional, Dict, Any
 
 from langchain.tools import BaseTool
 from langchain_core.runnables import Runnable, RunnableConfig
@@ -126,14 +120,9 @@
         """Create a MotleyTool from any supported tool type.
 
         Args:
-<<<<<<< HEAD
-            tool (:obj:`MotleyTool`, :obj:`BaseTool`, :obj:`LlamaIndex__BaseTool`, :obj:`MotleyAgentAbstractParent`):
-=======
             tool: Tool of any supported type.
                 Currently, we support tools from Langchain, LlamaIndex,
                 as well as motleycrew agents.
-
->>>>>>> 4dd53633
         Returns:
             MotleyTool instance.
         """
