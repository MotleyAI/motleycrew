--- conflicted
+++ resolved
@@ -1,10 +1,5 @@
-<<<<<<< HEAD
+import functools
 from typing import Callable, Union, Optional, Dict, Any
-=======
-import functools
-from typing import Callable
-from typing import Union, Optional, Dict, Any
->>>>>>> aaa869e2
 
 from langchain.tools import BaseTool
 from langchain_core.runnables import Runnable, RunnableConfig
