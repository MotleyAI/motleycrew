--- conflicted
+++ resolved
@@ -1,9 +1,6 @@
-<<<<<<< HEAD
-from typing import Callable
-=======
 """ Module description """
 from typing import Union, Annotated
->>>>>>> bd68231a
+from typing import Callable
 
 from langchain.tools import BaseTool
 from langchain_core.runnables import Runnable
@@ -21,25 +18,6 @@
 from motleycrew.agents.abstract_parent import MotleyAgentAbstractParent
 
 
-<<<<<<< HEAD
-=======
-def normalize_input(args, kwargs):
-    """ Description
-
-    Args:
-        args (Sequence):
-        kwargs (Map):
-
-    Returns:
-        Any:
-    """
-    if "tool_input" in kwargs:
-        return kwargs["tool_input"]
-    else:
-        return args[0]
-
-
->>>>>>> bd68231a
 class MotleyTool(Runnable):
 
     def __init__(self, tool: BaseTool):
@@ -101,12 +79,7 @@
         return MotleyTool.from_langchain_tool(langchain_tool=langchain_tool)
 
     @staticmethod
-<<<<<<< HEAD
     def from_supported_tool(tool: MotleySupportedTool) -> "MotleyTool":
-=======
-    def from_supported_tool(
-        tool: Union["MotleyTool", BaseTool, LlamaIndex__BaseTool, MotleyAgentAbstractParent]
-    ):
         """ Description
 
         Args:
@@ -115,7 +88,6 @@
         Returns:
 
         """
->>>>>>> bd68231a
         if isinstance(tool, MotleyTool):
             return tool
         elif isinstance(tool, BaseTool):
@@ -152,16 +124,12 @@
         )
         return llama_index_tool
 
-<<<<<<< HEAD
     def to_autogen_tool(self) -> Callable:
-=======
-    def to_autogen_tool(self):
         """ Description
 
         Returns:
             Callable:
         """
->>>>>>> bd68231a
         fields = list(self.tool.args_schema.__fields__.values())
         if len(fields) != 1:
             raise Exception("Multiple input fields are not supported in to_autogen_tool")
