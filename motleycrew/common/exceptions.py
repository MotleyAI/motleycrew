""" Module description"""
from typing import Any, Optional

from motleycrew.common import Defaults


class LLMFamilyNotSupported(Exception):
    """ Description

    Args:
        llm_framework (str):
        llm_family (str):
    """
    def __init__(self, llm_framework: str, llm_family: str):
        self.llm_framework = llm_framework
        self.llm_family = llm_family

    def __str__(self) -> str:
        return f"LLM family `{self.llm_family}` is not supported via the framework `{self.llm_framework}`"


class LLMFrameworkNotSupported(Exception):
    def __init__(self, llm_framework: str):
        """ Description

        Args:
            llm_framework (str):
        """
        self.llm_framework = llm_framework

    def __str__(self) -> str:
        return f"LLM framework `{self.llm_framework}` is not supported"


class AgentNotMaterialized(Exception):
    """ Description

   Args:
       agent_name (str):
   """
    def __init__(self, agent_name: str):
        self.agent_name = agent_name

    def __str__(self) -> str:
        return f"Agent `{self.agent_name}` is not yet materialized"


class CannotModifyMaterializedAgent(Exception):
    """ Description

    Args:
        agent_name (str):
    """
    def __init__(self, agent_name: str | None):
        self.agent_name = agent_name

    def __str__(self) -> str:
        return "Cannot modify agent{} as it is already materialized".format(
            f" `{self.agent_name}`" if self.agent_name is not None else ""
        )


class TaskDependencyCycleError(Exception):
    """Raised when a task is set to depend on itself"""


class IntegrationTestException(Exception):
    """ Integration tests exception

    Args:
        test_names (list[str]): list of names of failed integration tests
    """

    def __init__(self, test_names: list[str]):
        self.test_names = test_names

    def __str__(self):
        return "Some integration tests failed: {}".format(self.test_names)


<<<<<<< HEAD
class ModuleNotInstalled(Exception):
    """Module not installed
=======
class IpynbIntegrationTestResultNotFound(Exception):
    """ Ipynb integration test not found result file exception

    Args:
        ipynb_path (str): path to running ipynb
        result_path (str): path to execution result file
    """
    def __init__(self, ipynb_path: str, result_path: str):
        self.ipynb_path = ipynb_path
        self.result_path = result_path

    def __str__(self):
        return "File result {} of the ipynb {} execution, not found.".format(self.result_path, self.ipynb_path)


class ModuleNotInstalledException(Exception):
    """ Not install module exception
>>>>>>> 4eb8bfb5

    Args:
        module_name (str): the name of the non-installed module
        install_command (:obj:`str`, optional): the command to install
    """

    def __init__(self, module_name: str, install_command: str = None):
        self.module_name = module_name
        self.install_command = install_command or Defaults.MODULE_INSTALL_COMMANDS.get(
            module_name, None
        )

    def __str__(self):
        msg = "{} is not installed".format(self.module_name)

        if self.install_command is not None:
            msg = "{}, {}".format(msg, self.install_command)

        return "{}.".format(msg)


class InvalidToolInput(Exception):
    """Raised when the tool input is invalid"""

    def __init__(self, tool: Any, input: Any, message: Optional[str] = None):
        self.tool = tool
        self.input = input
        self.message = message

    def __str__(self):
        msg = "Invalid input `{}` for tool `{}`".format(self.input, self.tool_name)
        if self.message:
            msg = "{}: {}".format(msg, self.message)
        return msg


class InvalidOutput(Exception):
    """Raised in output handlers when an agent's output is not accepted"""
    pass<|MERGE_RESOLUTION|>--- conflicted
+++ resolved
@@ -78,10 +78,6 @@
         return "Some integration tests failed: {}".format(self.test_names)
 
 
-<<<<<<< HEAD
-class ModuleNotInstalled(Exception):
-    """Module not installed
-=======
 class IpynbIntegrationTestResultNotFound(Exception):
     """ Ipynb integration test not found result file exception
 
@@ -97,9 +93,8 @@
         return "File result {} of the ipynb {} execution, not found.".format(self.result_path, self.ipynb_path)
 
 
-class ModuleNotInstalledException(Exception):
-    """ Not install module exception
->>>>>>> 4eb8bfb5
+class ModuleNotInstalled(Exception):
+    """Module not installed
 
     Args:
         module_name (str): the name of the non-installed module
