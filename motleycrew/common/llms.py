--- conflicted
+++ resolved
@@ -270,15 +270,9 @@
 
 def init_llm(
     llm_framework: str,
-<<<<<<< HEAD
-    llm_provider: str = Defaults.DEFAULT_LLM_PROVIDER,
-    llm_name: str = Defaults.DEFAULT_LLM_NAME,
-    llm_temperature: float = Defaults.DEFAULT_LLM_TEMPERATURE,
-=======
     llm_provider: Optional[str] = None,
     llm_name: Optional[str]=None,
     llm_temperature: Optional[float] = None,
->>>>>>> afdacd37
     **kwargs,
 ):
     """Initialize an LLM client for use with the specified framework and family.
