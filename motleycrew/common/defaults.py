<<<<<<< HEAD
""" Module description """

=======
from motleycrew.common import LLMFamily
>>>>>>> 4dd53633
from motleycrew.common import GraphStoreType
from motleycrew.common import LLMFamily


class Defaults:
<<<<<<< HEAD
    """Description

    Attributes:
        DEFAULT_LLM_FAMILY (str):
        DEFAULT_LLM_NAME (str):
        DEFAULT_LLM_TEMPERATURE (float):
        LLM_MAP (dict):
        DEFAULT_GRAPH_STORE_TYPE (str):
        MODULE_INSTALL_COMMANDS (dict):
        DEFAULT_NUM_THREADS (int):
        DEFAULT_EVENT_LOOP_SLEEP (int):
        DEFAULT_OUTPUT_HANDLER_MAX_ITERATIONS (int):
    """
=======
    """Default values for various settings."""
>>>>>>> 4dd53633

    DEFAULT_LLM_FAMILY = LLMFamily.OPENAI
    DEFAULT_LLM_NAME = "gpt-4o"
    DEFAULT_LLM_TEMPERATURE = 0.0
    LLM_MAP = {}

    DEFAULT_GRAPH_STORE_TYPE = GraphStoreType.KUZU

    MODULE_INSTALL_COMMANDS = {
        "crewai": "pip install crewai",
        "llama_index": "pip install llama-index",
        "autogen": "pip install pyautogen",
        "lunary": "pip install lunary",
        "aider": "pip install aider-chat",
        "pglast": "pip install pglast",
        "crewai_tools": "pip install 'crewai[tools]'"
    }

    DEFAULT_NUM_THREADS = 4
    DEFAULT_EVENT_LOOP_SLEEP = 1
    DEFAULT_OUTPUT_HANDLER_MAX_ITERATIONS = 5<|MERGE_RESOLUTION|>--- conflicted
+++ resolved
@@ -1,31 +1,9 @@
-<<<<<<< HEAD
-""" Module description """
-
-=======
 from motleycrew.common import LLMFamily
->>>>>>> 4dd53633
 from motleycrew.common import GraphStoreType
-from motleycrew.common import LLMFamily
 
 
 class Defaults:
-<<<<<<< HEAD
-    """Description
-
-    Attributes:
-        DEFAULT_LLM_FAMILY (str):
-        DEFAULT_LLM_NAME (str):
-        DEFAULT_LLM_TEMPERATURE (float):
-        LLM_MAP (dict):
-        DEFAULT_GRAPH_STORE_TYPE (str):
-        MODULE_INSTALL_COMMANDS (dict):
-        DEFAULT_NUM_THREADS (int):
-        DEFAULT_EVENT_LOOP_SLEEP (int):
-        DEFAULT_OUTPUT_HANDLER_MAX_ITERATIONS (int):
-    """
-=======
     """Default values for various settings."""
->>>>>>> 4dd53633
 
     DEFAULT_LLM_FAMILY = LLMFamily.OPENAI
     DEFAULT_LLM_NAME = "gpt-4o"
