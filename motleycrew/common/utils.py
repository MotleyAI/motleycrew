<<<<<<< HEAD
import logging
=======
""" Module description"""
>>>>>>> bd68231a
import sys
from typing import Optional, Sequence
import hashlib
from urllib.parse import urlparse
from langchain_core.messages import BaseMessage

from motleycrew.common.exceptions import ModuleNotInstalled


def to_str(value: str | BaseMessage | Sequence[str] | Sequence[BaseMessage]) -> str:
    """ Description

    Args:
        value (:obj:`str`, :obj:`BaseMessage`, :obj:`Sequence[str]`, :obj:`Sequence[BaseMessage]`):

    Returns:
        str:
    """
    if isinstance(value, str):
        return value
    elif isinstance(value, BaseMessage):
        return value.content
    else:
        try:
            return "\n".join([to_str(v) for v in value])
        except TypeError:
            raise TypeError(f"Expected str, BaseMessage, or an iterable of them, got {type(value)}")


def is_http_url(url):
    """ Description

    Args:
        url (str):

    Returns:
        bool:
    """
    try:
        parsed_url = urlparse(url)
        return parsed_url.scheme in ["http", "https"]
    except ValueError:
        return False


def generate_hex_hash(data: str, length: Optional[int] = None):
    """ Description

    Args:
        data (str):
        length (:obj:`int`, optional):

    Returns:

    """
    hash_obj = hashlib.sha256()
    hash_obj.update(data.encode("utf-8"))
    hex_hash = hash_obj.hexdigest()

    if length is not None:
        hex_hash = hex_hash[:length]
    return hex_hash


def print_passthrough(x):
    return x


def ensure_module_is_installed(module_name: str, install_command: str = None) -> None:
    """ Checking the installation of the module

    Args:
        module_name (str):
        install_command (:obj:`str`, optional):

    Raises:
        ModuleNotInstalledException:
    """
    module_path = sys.modules.get(module_name, None)
    if module_path is None:
        raise ModuleNotInstalled(module_name, install_command)<|MERGE_RESOLUTION|>--- conflicted
+++ resolved
@@ -1,8 +1,4 @@
-<<<<<<< HEAD
-import logging
-=======
 """ Module description"""
->>>>>>> bd68231a
 import sys
 from typing import Optional, Sequence
 import hashlib
@@ -79,7 +75,7 @@
         install_command (:obj:`str`, optional):
 
     Raises:
-        ModuleNotInstalledException:
+        ModuleNotInstalled:
     """
     module_path = sys.modules.get(module_name, None)
     if module_path is None:
