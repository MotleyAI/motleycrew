--- conflicted
+++ resolved
@@ -1,9 +1,6 @@
 from __future__ import annotations
 
 import inspect
-<<<<<<< HEAD
-from typing import TYPE_CHECKING, Optional, Sequence, Any, Union
-=======
 from abc import ABC, abstractmethod
 from typing import (
     TYPE_CHECKING,
@@ -12,16 +9,11 @@
     Any,
     Union,
 )
->>>>>>> 4dd53633
 
 from langchain_core.prompts.chat import ChatPromptTemplate, HumanMessage, SystemMessage
 from langchain_core.runnables import RunnableConfig
 from langchain_core.tools import StructuredTool
 from langchain_core.tools import Tool
-<<<<<<< HEAD
-from pydantic import BaseModel
-=======
->>>>>>> 4dd53633
 
 from motleycrew.agents.abstract_parent import MotleyAgentAbstractParent
 from motleycrew.agents.output_handler import MotleyOutputHandler
@@ -75,16 +67,6 @@
     ):
         """
         Args:
-<<<<<<< HEAD
-            prompt_prefix (:obj:`str`, optional):
-            description (:obj:`str`, optional):
-            name (:obj:`str`, optional):
-            agent_factory (:obj:`MotleyAgentFactory`, optional):
-            tools (:obj:`Sequence[MotleySupportedTool]`, optional):
-            output_handler (:obj:`MotleySupportedTool`, optional):
-            verbose (:obj:`bool`, optional):
-            agent_name(:obj:`str`, optional): agent name
-=======
             prompt_prefix: Prefix to the agent's prompt.
                 Can be used for providing additional context, such as the agent's role or backstory.
             description: Description of the agent.
@@ -105,7 +87,6 @@
             tools: Tools to add to the agent.
             output_handler: Output handler for the agent.
             verbose: Whether to log verbose output.
->>>>>>> 4dd53633
         """
         self.name = name or description
         self.description = description  # becomes tool description
