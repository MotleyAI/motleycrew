<<<<<<< HEAD
=======
from typing import Collection, Generator, Sequence, Optional, Any, List, Tuple
>>>>>>> db26e5c2
import asyncio
import threading
import time
from typing import Collection, Optional, Any, Tuple

from motleycrew.agents.parent import MotleyAgentParent
from motleycrew.common import logger, AsyncBackend, Defaults
from motleycrew.crew.crew_threads import TaskUnitThreadPool
from motleycrew.storage import MotleyGraphStore
from motleycrew.storage.graph_store_utils import init_graph_store
from motleycrew.tasks import Task, TaskUnit, TaskUnitType
from motleycrew.tools import MotleyTool


class MotleyCrew:
    """The main class for executing tasks and orchestrating agents."""

    _loop: Optional[asyncio.AbstractEventLoop] = None

    def __init__(
        self,
        graph_store: Optional[MotleyGraphStore] = None,
        async_backend: AsyncBackend = AsyncBackend.NONE,
        num_threads: int = Defaults.DEFAULT_NUM_THREADS,
    ):
        """Initialize the crew.

        Args:
            graph_store (:obj:`MotleyGraphStore`, optional): The graph store to use.
                If not provided, a new one will be created with default settings.

            async_backend (:obj:`AsyncBackend`, optional): The type of async backend to use.
                Defaults to `AsyncBackend.NONE`, which means the crew will run synchronously.
                The other options are `AsyncBackend.ASYNCIO` and `AsyncBackend.THREADING`.

            num_threads (:obj:`int`, optional):
                The number of threads to use when running in threaded mode.
        """
        if graph_store is None:
            graph_store = init_graph_store()
        self.graph_store = graph_store

        self.tools = []
        self.tasks = []
        self.async_backend = async_backend
        self.num_threads = num_threads

<<<<<<< HEAD
=======
    def create_simple_task(
        self,
        description: str,
        agent: MotleyAgentParent,
        name: Optional[str] = None,
        generate_name: bool = False,
        tools: Optional[Sequence[MotleyTool]] = None,
    ) -> SimpleTask:
        """
        Basic method for creating a simple task
        """
        if name is None and generate_name:
            # Call llm to generate a name
            raise NotImplementedError("Name generation not yet implemented")
        task = SimpleTask(
            crew=self, name=name, description=description, agent=agent, tools=tools
        )
        self.register_tasks([task])
        return task

>>>>>>> db26e5c2
    def run(self) -> list[TaskUnit]:
        """Run the crew."""
        if self.async_backend == AsyncBackend.NONE:
            result = self._run_sync()
        elif self.async_backend == AsyncBackend.ASYNCIO:
            try:
                result = asyncio.run(self._run_async())
            except RuntimeError:
                if self._loop is None:
                    self._loop = asyncio.new_event_loop()
                    threading.Thread(target=self._loop.run_forever, daemon=True).start()

                future: asyncio.Future = asyncio.run_coroutine_threadsafe(
                    self._run_async(), self._loop
                )
                result = future.result()
        elif self.async_backend == AsyncBackend.THREADING:
            result = self._run_threaded()
        else:
            raise NotImplementedError()

        return result

    def add_dependency(self, upstream: Task, downstream: Task):
        """Add a dependency between two tasks in the graph store.

        Args:
            upstream (Task): The upstream task.
            downstream (Task): The downstream task.
        """
        self.graph_store.create_relation(
            upstream.node, downstream.node, label=Task.TASK_IS_UPSTREAM_LABEL
        )
        # TODO: check cyclical dependencies; rollback if bad?
        # self.check_cyclical_dependencies()

    def register_tasks(self, tasks: Collection[Task]):
        """Insert tasks into the crew's graph store.

        Args:
            tasks (Collection[Task]): The tasks to register.
        """
        for task in tasks:
            if task not in self.tasks:
                self.tasks.append(task)
                task.crew = self
                task.prepare_graph_store()
                self.graph_store.insert_node(task.node)

                self.graph_store.ensure_relation_table(
                    from_class=type(task.node),
                    to_class=type(task.node),
                    label=Task.TASK_IS_UPSTREAM_LABEL,
                )  # TODO: remove this workaround, https://github.com/kuzudb/kuzu/issues/3488
                # UPD: this was not fixed in Kuzu even after the issue was closed

    def _prepare_next_unit_for_dispatch(
        self, running_sync_tasks: set
<<<<<<< HEAD
    ) -> Tuple[MotleyAgentParent, Task, TaskUnit]:
        """Retrieve and prepare the next unit for dispatch.

=======
    ) -> Generator[MotleyAgentParent, Task, TaskUnit]:
        """Retrieve and prepare the next unit for dispatch
>>>>>>> db26e5c2
        Args:
            running_sync_tasks (set): Collection of currently running forced synchronous tasks

        Yields:
            tuple: agent, task, unit to be dispatched
        """
        available_tasks = self.get_available_tasks()
        logger.info("Available tasks: %s", available_tasks)

        for task in available_tasks:
            if not task.allow_async_units and task in running_sync_tasks:
                continue

            logger.info("Processing task: %s", task)

            next_unit = task.get_next_unit()

            if next_unit is None:
                logger.info("Got no matching units for task %s", task)
                continue

            if not task.allow_async_units:
                running_sync_tasks.add(task)

            logger.info("Got a matching unit for task %s", task)
            logger.info("Processing unit: %s", next_unit)

            extra_tools = self.get_extra_tools(task)
            agent = task.get_worker(extra_tools)

            logger.info("Assigned unit %s to agent %s, dispatching", next_unit, agent)
            next_unit.set_running()
            self.add_task_unit_to_graph(task=task, unit=next_unit)
            task.register_started_unit(next_unit)

            yield agent, task, next_unit

    def _handle_task_unit_completion(
        self,
        task: Task,
        unit: TaskUnit,
        result: Any,
        running_sync_tasks: set,
        done_units: list[TaskUnit],
    ):
        """Handle task unit completion.

        Args:
            task (Task): Task object
            unit (TaskUnit): Task unit object
            result (Any): Result of the task unit
            running_sync_tasks (set): Collection of currently running forced synchronous tasks
            done_units (list): List of completed task units

        """
        if task in running_sync_tasks:
            running_sync_tasks.remove(task)

        unit.output = result
        logger.info("Task unit %s completed, marking as done", unit)
        unit.set_done()
        task.register_completed_unit(unit)
        done_units.append(unit)

    def _run_sync(self) -> list[TaskUnit]:
        """Run the crew synchronously.

        Returns:
            :obj:`list` of :obj:`TaskUnit`: List of completed task units
        """
        done_units = []
        while True:
            did_something = False

            available_tasks = self.get_available_tasks()
            logger.info("Available tasks: %s", available_tasks)

            for agent, task, unit in self._prepare_next_unit_for_dispatch(set()):
                result = agent.invoke(unit.as_dict())

                self._handle_task_unit_completion(
                    task=task,
                    unit=unit,
                    result=result,
                    running_sync_tasks=set(),
                    done_units=done_units,
                )

                did_something = True

            if not did_something:
                logger.info("Nothing left to do, exiting")
                return done_units

    def _run_threaded(self) -> list[TaskUnit]:
        """Run the crew in threads.

        Returns:
            :obj:`list` of :obj:`TaskUnit`: List of completed task units
        """

        done_units = []
        running_sync_tasks = set()
        thread_pool = TaskUnitThreadPool(self.num_threads)
        try:
            while True:
                for task, unit, result in thread_pool.get_completed_task_units():
                    self._handle_task_unit_completion(
                        task=task,
                        unit=unit,
                        result=result,
                        running_sync_tasks=running_sync_tasks,
                        done_units=done_units,
                    )

                for agent, next_task, next_unit in self._prepare_next_unit_for_dispatch(
                    running_sync_tasks
                ):
                    thread_pool.add_task_unit(agent, next_task, next_unit)

                if thread_pool.is_completed():
                    logger.info("Nothing left to do, exiting")
                    return done_units

                time.sleep(Defaults.DEFAULT_EVENT_LOOP_SLEEP)
        finally:
            thread_pool.wait_and_close()

    @staticmethod
    async def _async_invoke_agent(agent: MotleyAgentParent, unit: TaskUnit) -> Any:
        return await agent.ainvoke(unit.as_dict())

    async def _run_async(self) -> list[TaskUnit]:
        """Run the crew asynchronously.

        Returns:
            :obj:`list` of :obj:`TaskUnit`: List of completed task units
        """

        done_units = []
        async_units = {}
        running_tasks = set()

        while True:
            for async_task in list(async_units.keys()):
                if async_task.done():
                    task, unit = async_units.pop(async_task)

                    self._handle_task_unit_completion(
                        task=task,
                        unit=unit,
                        result=async_task.result(),
                        running_sync_tasks=running_tasks,
                        done_units=done_units,
                    )

            for agent, next_task, next_unit in self._prepare_next_unit_for_dispatch(
                running_tasks
            ):
                async_task = asyncio.create_task(
                    MotleyCrew._async_invoke_agent(agent, next_unit)
                )
                async_units[async_task] = (next_task, next_unit)

            if not async_units:
                logger.info("Nothing left to do, exiting")
                return done_units

            await asyncio.sleep(Defaults.DEFAULT_EVENT_LOOP_SLEEP)

    def get_available_tasks(self) -> list[Task]:
        """Get tasks that are available for dispatching units at the moment.

        Returns:
            :obj:`list` of :obj:`Task`: List of tasks that are available
        """
        query = (
            "MATCH (downstream:{}) "
            "WHERE NOT downstream.done "
            "AND NOT EXISTS {{MATCH (upstream:{})-[:{}]->(downstream) "
            "WHERE NOT upstream.done}} "
            "RETURN downstream"
        ).format(
            Task.NODE_CLASS.get_label(),
            Task.NODE_CLASS.get_label(),
            Task.TASK_IS_UPSTREAM_LABEL,
        )
        available_task_nodes = self.graph_store.run_cypher_query(
            query, container=Task.NODE_CLASS
        )
        return [task for task in self.tasks if task.node in available_task_nodes]

    def add_task_unit_to_graph(self, task: Task, unit: TaskUnitType):
        """Add a task unit to the graph and connect it to its task.

        Args:
            task (Task): The task to which the unit belongs.
            unit (TaskUnitType): The unit to add.
        """
        assert isinstance(unit, task.task_unit_class)
        assert not unit.done

        self.graph_store.upsert_triplet(
            from_node=unit,
            to_node=task.node,
            label=task.task_unit_belongs_label,
        )

    def get_extra_tools(self, task: Task) -> list[MotleyTool]:
        # TODO: Smart tool selection goes here
        tools = []
        tools += self.tools or []

        return tools

    def check_cyclical_dependencies(self):
        pass  # TODO<|MERGE_RESOLUTION|>--- conflicted
+++ resolved
@@ -1,11 +1,7 @@
-<<<<<<< HEAD
-=======
+import asyncio
 from typing import Collection, Generator, Sequence, Optional, Any, List, Tuple
->>>>>>> db26e5c2
-import asyncio
 import threading
 import time
-from typing import Collection, Optional, Any, Tuple
 
 from motleycrew.agents.parent import MotleyAgentParent
 from motleycrew.common import logger, AsyncBackend, Defaults
@@ -49,29 +45,6 @@
         self.async_backend = async_backend
         self.num_threads = num_threads
 
-<<<<<<< HEAD
-=======
-    def create_simple_task(
-        self,
-        description: str,
-        agent: MotleyAgentParent,
-        name: Optional[str] = None,
-        generate_name: bool = False,
-        tools: Optional[Sequence[MotleyTool]] = None,
-    ) -> SimpleTask:
-        """
-        Basic method for creating a simple task
-        """
-        if name is None and generate_name:
-            # Call llm to generate a name
-            raise NotImplementedError("Name generation not yet implemented")
-        task = SimpleTask(
-            crew=self, name=name, description=description, agent=agent, tools=tools
-        )
-        self.register_tasks([task])
-        return task
-
->>>>>>> db26e5c2
     def run(self) -> list[TaskUnit]:
         """Run the crew."""
         if self.async_backend == AsyncBackend.NONE:
@@ -130,14 +103,8 @@
 
     def _prepare_next_unit_for_dispatch(
         self, running_sync_tasks: set
-<<<<<<< HEAD
-    ) -> Tuple[MotleyAgentParent, Task, TaskUnit]:
+    ) -> Generator[MotleyAgentParent, Task, TaskUnit]:
         """Retrieve and prepare the next unit for dispatch.
-
-=======
-    ) -> Generator[MotleyAgentParent, Task, TaskUnit]:
-        """Retrieve and prepare the next unit for dispatch
->>>>>>> db26e5c2
         Args:
             running_sync_tasks (set): Collection of currently running forced synchronous tasks
 
