{
 "cells": [
  {
   "cell_type": "markdown",
   "metadata": {},
   "source": [
    "# Using an output handler for validating agent's output\n",
    "\n",
    "As no one can guarantee the validity or integrity of a raw LLM output, getting a sensible and/or structured output from an agent is tricky. In motleycrew, we addressed this issue with a novel approach: please welcome **output handlers**.\n",
    "\n",
    "As of now, tool calling is the most reliable way to get a structured output from an LLM. So why not have an output handler - a regular tool with an input schema and a description which instructs the agent to return the output only via this tool. Moreover, we can force the agent into doing this: if it attempts to finish the regular way, we intercept the message and remind the agent that it must call the tool instead."
   ]
  },
  {
   "cell_type": "markdown",
   "metadata": {},
   "source": [
    "Let's install external dependencies for the example."
   ]
  },
  {
   "cell_type": "code",
   "execution_count": null,
   "metadata": {},
   "outputs": [],
   "source": [
    "%pip install duckduckgo-search\n",
    "\n",
    "# install lunary if you need logging\n",
    "%pip install lunary==1.1.5"
   ]
  },
  {
   "cell_type": "code",
   "execution_count": 2,
   "metadata": {},
   "outputs": [
    {
     "data": {
      "text/plain": [
       "True"
      ]
     },
     "execution_count": 2,
     "metadata": {},
     "output_type": "execute_result"
    }
   ],
   "source": [
    "from langchain_community.tools import DuckDuckGoSearchRun\n",
    "from langchain_core.tools import StructuredTool\n",
<<<<<<< HEAD
=======
    "\n",
    "from dotenv import load_dotenv\n",
    "load_dotenv()\n",
>>>>>>> afdacd37
    "\n",
    "from motleycrew import MotleyCrew\n",
    "from motleycrew.agents.langchain import ReActToolCallingMotleyAgent\n",
    "from motleycrew.common import configure_logging\n",
    "from motleycrew.tasks import SimpleTask\n",
    "\n",
    "from motleycrew.common.exceptions import InvalidOutput\n",
    "\n",
<<<<<<< HEAD
    "from motleycrew.tools import MotleyTool"
=======
    "from motleycrew.tools import MotleyTool, RetryConfig"
>>>>>>> afdacd37
   ]
  },
  {
   "cell_type": "markdown",
   "metadata": {},
   "source": [
    "We'll be prompting our agent to create a report on the latest advancements in AI.  \n",
    "Say we want it to also include some info on AI applications in physics if it did not already. So our output handler will look for the keyword \"physics\" in the agent's output.\n",
    "\n",
    "Also, we can do any data manipulations we want inside the output handler. In this case, let's just place the output into a certain field."
   ]
  },
  {
   "cell_type": "code",
   "execution_count": 2,
   "metadata": {},
   "outputs": [],
   "source": [
    "def check_output(output: str):\n",
    "    if \"physics\" not in output.lower():\n",
    "        raise InvalidOutput(\"Add more information about AI applications in physics.\")\n",
    "\n",
    "    return {\"checked_output\": output}\n",
    "\n",
    "output_handler = StructuredTool.from_function(\n",
    "    name=\"output_handler\",\n",
    "    description=\"Output handler\",\n",
    "    func=check_output,\n",
    ")  # Schema is inferred from the function signature, but you can also specify it explicitly\n",
    "\n",
    "# To set return_direct=True, we'll convert it into a MotleyTool\n",
    "output_handler = MotleyTool.from_supported_tool(output_handler, return_direct=True)"
   ]
  },
  {
   "cell_type": "markdown",
   "metadata": {},
   "source": [
    "Now let's create our agent and launch the crew!"
   ]
  },
  {
   "cell_type": "code",
   "execution_count": 3,
   "metadata": {},
   "outputs": [],
   "source": [
    "search_tool = MotleyTool.from_supported_tool(\n",
    "    DuckDuckGoSearchRun(),\n",
    "    retry_config=RetryConfig(max_retries=7)  # for retrying rate limit errors\n",
    ")\n",
    "\n",
    "researcher = ReActToolCallingMotleyAgent(\n",
    "    tools=[search_tool, output_handler],\n",
    "    verbose=True,\n",
    "    chat_history=True,\n",
    "    force_output_handler=True,  # This will force the agent to use the output handler instead of regular output\n",
    ")\n",
    "\n",
    "crew = MotleyCrew()\n",
    "task = SimpleTask(\n",
    "    crew=crew,\n",
    "    name=\"produce comprehensive analysis report on AI advancements in 2024\",\n",
    "    description=\"\"\"Conduct a comprehensive analysis of the latest advancements in AI in 2024.\n",
    "Identify key trends, breakthrough technologies, and potential industry impacts.\n",
    "Perform no more than 3 search queries. Your final answer MUST be a full analysis report\"\"\",\n",
    "    agent=researcher,\n",
    ")"
   ]
  },
  {
   "cell_type": "code",
   "execution_count": 4,
   "metadata": {},
   "outputs": [
    {
     "name": "stdout",
     "output_type": "stream",
     "text": [
      "\n",
      "\n",
      "\u001b[1m> Entering new AgentExecutor chain...\u001b[0m\n",
      "\u001b[32;1m\u001b[1;3m\n",
      "Invoking: `duckduckgo_search` with `{'query': 'latest advancements in AI 2024'}`\n",
      "responded: Thought: To conduct a comprehensive analysis of the latest advancements in AI in 2024, I need to gather information on key trends, breakthrough technologies, and potential industry impacts. I will start by performing a search query to get an overview of the latest advancements in AI in 2024. This will help identify the key areas to focus on for further detailed searches.\n",
      "\n",
      "I will perform the first search query to get an overview of the latest advancements in AI in 2024.\n",
      "\n",
      "Calling the tool to perform the search query.\n",
      "\n",
      "\n",
      "\n",
      "\u001b[0m\u001b[36;1m\u001b[1;3mIn 2024, generative AI might actually become useful for the regular, non-tech person, and we are going to see more people tinkering with a million little AI models. State-of-the-art AI models ... The Top 5 Artificial Intelligence (AI) Trends For 2024. Adobe Stock. It's been a year since OpenAI released ChatGPT, opening the door to seamlessly weave AI into the fabric of our daily lives ... Generative AI took the world by storm in 2023. Its future—and ours—will be shaped by what we do next. Microsoft and Google have since moved beyond search to put chatbot-based assistants into ... The most important AI trends in 2024 Tags. Artificial Intelligence 9 February 2024 12 min read. Link copied 2022 was the year that generative artificial intelligence (AI) exploded into the public consciousness, and 2023 was the year it began to take root in the business world. 2024 thus stands to be a pivotal year for the future of AI, as ... Here are the top 10 AI and machine learning trends to prepare for in 2024. 1. Multimodal AI. Multimodal AI goes beyond traditional single-mode data processing to encompass multiple input types, such as text, images and sound -- a step toward mimicking the human ability to process diverse sensory information.\u001b[0m\u001b[32;1m\u001b[1;3m\n",
      "Invoking: `duckduckgo_search` with `{'query': 'key trends in AI 2024'}`\n",
      "responded: Thought: The initial search results provide a general overview of the latest advancements in AI in 2024, highlighting trends such as generative AI, multimodal AI, and the integration of AI into daily life and business. To create a comprehensive analysis, I need to delve deeper into specific key trends, breakthrough technologies, and their potential industry impacts. \n",
      "\n",
      "Next, I will perform two more focused search queries:\n",
      "1. Key trends in AI 2024.\n",
      "2. Breakthrough AI technologies in 2024.\n",
      "\n",
      "These searches will help gather detailed information to complete the analysis.\n",
      "\n",
      "Calling the tools to perform the two focused search queries.\n",
      "\n",
      "\n",
      "\n",
      "\u001b[0m\u001b[36;1m\u001b[1;3m5. Data, analytics, and AI leaders are becoming less independent. This past year, we began to notice that increasing numbers of organizations were cutting back on the proliferation of technology and data \"chiefs,\" including chief data and analytics officers (and sometimes chief AI officers). Here are some important current AI trends to look out for in the coming year. Reality check: more realistic expectations. Multimodal AI. Small (er) language models and open source advancements. GPU shortages and cloud costs. Model optimization is getting more accessible. Customized local models and data pipelines. If 2023 was the year the world discovered generative AI (gen AI), 2024 is the year organizations truly began using—and deriving business value from—this new technology.In the latest McKinsey Global Survey on AI, 65 percent of respondents report that their organizations are regularly using gen AI, nearly double the percentage from our previous survey just ten months ago. In 2024, generative AI might actually become useful for the regular, non-tech person, and we are going to see more people tinkering with a million little AI models. State-of-the-art AI models ... The Top 5 Artificial Intelligence (AI) Trends For 2024. Adobe Stock. It's been a year since OpenAI released ChatGPT, opening the door to seamlessly weave AI into the fabric of our daily lives ...\u001b[0m\u001b[32;1m\u001b[1;3m\n",
      "Invoking: `duckduckgo_search` with `{'query': 'breakthrough AI technologies 2024'}`\n",
      "responded: Thought: The initial search results provide a general overview of the latest advancements in AI in 2024, highlighting trends such as generative AI, multimodal AI, and the integration of AI into daily life and business. To create a comprehensive analysis, I need to delve deeper into specific key trends, breakthrough technologies, and their potential industry impacts. \n",
      "\n",
      "Next, I will perform two more focused search queries:\n",
      "1. Key trends in AI 2024.\n",
      "2. Breakthrough AI technologies in 2024.\n",
      "\n",
      "These searches will help gather detailed information to complete the analysis.\n",
      "\n",
      "Calling the tools to perform the two focused search queries.\n",
      "\n",
      "\n",
      "\n",
      "\u001b[0m\u001b[36;1m\u001b[1;3m10 Breakthrough Technologies. Every year, the reporters and editors at MIT Technology Review survey the tech landscape and pick 10 technologies that we think have the greatest potential to change ... Generative AI took the world by storm in 2023. Its future—and ours—will be shaped by what we do next. Microsoft and Google have since moved beyond search to put chatbot-based assistants into ... In 2024, generative AI might actually become useful for the regular, non-tech person, and we are going to see more people tinkering with a million little AI models. State-of-the-art AI models ... AI and emerging technology at Davos 2024: 5 surprising things to know; Impactful AI: How tech leaders and social innovators are advancing AI for social good; Post breakthrough: How AI can lift climate research out of the lab and into the real world In 2024, AI will foster a breakthrough in precision education. The AI Solution An AI system, equipped with advanced natural language processing and machine learning, will be launched to create ...\u001b[0m\u001b[32;1m\u001b[1;3m\n",
      "Invoking: `output_handler` with `{'output': '### Comprehensive Analysis of the Latest Advancements in AI in 2024\\n\\n#### Key Trends in AI 2024\\n\\n1. **Generative AI**: Generative AI continues to evolve, becoming more useful for everyday users and businesses. The technology is being integrated into various applications, from creative tools to business solutions, enabling more people to experiment with and benefit from AI models.\\n\\n2. **Multimodal AI**: This trend involves AI systems that can process and integrate multiple types of data inputs, such as text, images, and sound. This advancement mimics human sensory processing and enhances the capabilities of AI in understanding and generating complex data.\\n\\n3. **Smaller Language Models and Open Source Advancements**: There is a shift towards smaller, more efficient language models that are easier to deploy and manage. Open source contributions are accelerating innovation and making advanced AI technologies more accessible.\\n\\n4. **Model Optimization and Customization**: AI models are becoming more optimized and customizable, allowing businesses to tailor AI solutions to their specific needs. This trend is driven by advancements in model optimization techniques and the development of customized local models and data pipelines.\\n\\n5. **Integration into Daily Life and Business**: AI is becoming seamlessly integrated into daily life and business operations. From AI-powered chatbots to advanced analytics, organizations are leveraging AI to drive efficiency, innovation, and value.\\n\\n#### Breakthrough AI Technologies in 2024\\n\\n1. **Generative AI Models**: State-of-the-art generative AI models are being developed and deployed, offering new capabilities in content creation, design, and problem-solving.\\n\\n2. **AI for Precision Education**: AI is making significant strides in the field of education, with systems designed to provide personalized learning experiences and improve educational outcomes.\\n\\n3. **AI in Climate Research**: AI technologies are being used to advance climate research, helping scientists analyze vast amounts of data and develop solutions to address climate change.\\n\\n4. **AI for Social Good**: There is a growing focus on using AI for social good, with tech leaders and social innovators working together to develop AI solutions that address societal challenges.\\n\\n#### Potential Industry Impacts\\n\\n1. **Business and Enterprise**: AI is transforming business operations, from automating routine tasks to providing advanced analytics and insights. Companies are using AI to enhance productivity, drive innovation, and gain a competitive edge.\\n\\n2. **Healthcare**: AI is revolutionizing healthcare by improving diagnostics, personalizing treatment plans, and streamlining administrative processes. AI-powered tools are enhancing patient care and outcomes.\\n\\n3. **Education**: AI is reshaping education by offering personalized learning experiences and improving access to quality education. AI-driven tools are helping educators tailor instruction to individual student needs.\\n\\n4. **Climate and Environment**: AI is playing a crucial role in climate research and environmental conservation. AI technologies are helping researchers analyze data, model climate scenarios, and develop sustainable solutions.\\n\\n5. **Social Impact**: AI is being leveraged to address social issues, from improving public safety to enhancing accessibility for individuals with disabilities. AI-driven initiatives are making a positive impact on communities worldwide.\\n\\nIn conclusion, 2024 is a pivotal year for AI, with significant advancements and trends shaping the future of technology and its applications across various industries. The integration of AI into daily life and business, coupled with breakthrough technologies, is driving innovation and creating new opportunities for growth and development.'}`\n",
      "responded: Thought: I now have sufficient information to compile a comprehensive analysis of the latest advancements in AI in 2024. The gathered data includes key trends, breakthrough technologies, and potential industry impacts. I will synthesize this information into a detailed report.\n",
      "\n",
      "Calling the tool to provide the final analysis report.\n",
      "\n",
      "\n",
      "\n",
      "\u001b[0m\u001b[33;1m\u001b[1;3mAdd more information about AI applications in physics.\u001b[0m\u001b[32;1m\u001b[1;3m\n",
      "Invoking: `duckduckgo_search` with `{'query': 'AI applications in physics 2024'}`\n",
      "responded: Thought: To add more information about AI applications in physics, I need to perform a search query specifically focused on the latest advancements and applications of AI in the field of physics in 2024. This will help gather relevant details to enhance the analysis report.\n",
      "\n",
      "Calling the tool to perform the search query.\n",
      "\n",
      "\n",
      "\n",
      "\u001b[0m\u001b[36;1m\u001b[1;3mCalculating faster: Coupling AI with fundamental physics. by Stefanie Terp, Technical University of Berlin. Results overview. Credit: Nature Communications (2024). DOI: 10.1038/s41467-024-50620-6 ... Researchers used generative AI to develop a physics-informed technique to classify phase transitions in materials or physical systems that is much more efficient than existing machine-learning approaches. The work was led by researchers at MIT and the University of Basel. Uncovering the mechanisms of physics is driving a new paradigm in artificial intelligence (AI) discovery. Today, physics has enabled us to understand the AI paradigm in a wide range of matter, energy, and space-time scales through data, knowledge, priors, and laws. At the same time, the AI paradigm also draws on and introduces the knowledge and laws of physics to promote its own development ... More information: Julian Arnold et al, Mapping out phase diagrams with generative classifiers, Physical Review Letters (2024). DOI: 10.1103/PhysRevLett.132.207301 . On arXiv (2023): DOI: 10.48550 ... The past five years have seen a lot of progress in the use of artificial intelligence (AI) in theoretical investigations in pure mathematics and theoretical physics. This domain is markedly ...\u001b[0m"
     ]
    },
    {
     "name": "stderr",
     "output_type": "stream",
     "text": [
      "WARNING:langchain_core.callbacks.manager:Error in RootListenersTracer.on_chain_end callback: ValueError(\"Expected str, BaseMessage, List[BaseMessage], or Tuple[BaseMessage]. Got {'checked_output': '### Comprehensive Analysis of the Latest Advancements in AI in 2024\\\\n\\\\n#### Key Trends in AI 2024\\\\n\\\\n1. **Generative AI**: Generative AI continues to evolve, becoming more useful for everyday users and businesses. The technology is being integrated into various applications, from creative tools to business solutions, enabling more people to experiment with and benefit from AI models.\\\\n\\\\n2. **Multimodal AI**: This trend involves AI systems that can process and integrate multiple types of data inputs, such as text, images, and sound. This advancement mimics human sensory processing and enhances the capabilities of AI in understanding and generating complex data.\\\\n\\\\n3. **Smaller Language Models and Open Source Advancements**: There is a shift towards smaller, more efficient language models that are easier to deploy and manage. Open source contributions are accelerating innovation and making advanced AI technologies more accessible.\\\\n\\\\n4. **Model Optimization and Customization**: AI models are becoming more optimized and customizable, allowing businesses to tailor AI solutions to their specific needs. This trend is driven by advancements in model optimization techniques and the development of customized local models and data pipelines.\\\\n\\\\n5. **Integration into Daily Life and Business**: AI is becoming seamlessly integrated into daily life and business operations. From AI-powered chatbots to advanced analytics, organizations are leveraging AI to drive efficiency, innovation, and value.\\\\n\\\\n#### Breakthrough AI Technologies in 2024\\\\n\\\\n1. **Generative AI Models**: State-of-the-art generative AI models are being developed and deployed, offering new capabilities in content creation, design, and problem-solving.\\\\n\\\\n2. **AI for Precision Education**: AI is making significant strides in the field of education, with systems designed to provide personalized learning experiences and improve educational outcomes.\\\\n\\\\n3. **AI in Climate Research**: AI technologies are being used to advance climate research, helping scientists analyze vast amounts of data and develop solutions to address climate change.\\\\n\\\\n4. **AI for Social Good**: There is a growing focus on using AI for social good, with tech leaders and social innovators working together to develop AI solutions that address societal challenges.\\\\n\\\\n5. **AI in Physics**: AI is being used to uncover mechanisms in physics, driving new paradigms in AI discovery. Researchers are using generative AI to classify phase transitions in materials and physical systems more efficiently. AI is also being coupled with fundamental physics to enhance calculations and theoretical investigations in pure mathematics and theoretical physics.\\\\n\\\\n#### Potential Industry Impacts\\\\n\\\\n1. **Business and Enterprise**: AI is transforming business operations, from automating routine tasks to providing advanced analytics and insights. Companies are using AI to enhance productivity, drive innovation, and gain a competitive edge.\\\\n\\\\n2. **Healthcare**: AI is revolutionizing healthcare by improving diagnostics, personalizing treatment plans, and streamlining administrative processes. AI-powered tools are enhancing patient care and outcomes.\\\\n\\\\n3. **Education**: AI is reshaping education by offering personalized learning experiences and improving access to quality education. AI-driven tools are helping educators tailor instruction to individual student needs.\\\\n\\\\n4. **Climate and Environment**: AI is playing a crucial role in climate research and environmental conservation. AI technologies are helping researchers analyze data, model climate scenarios, and develop sustainable solutions.\\\\n\\\\n5. **Social Impact**: AI is being leveraged to address social issues, from improving public safety to enhancing accessibility for individuals with disabilities. AI-driven initiatives are making a positive impact on communities worldwide.\\\\n\\\\n6. **Physics**: AI applications in physics are leading to significant advancements in understanding and modeling physical phenomena. The integration of AI with fundamental physics is enabling faster and more efficient calculations, as well as new insights in theoretical investigations.\\\\n\\\\nIn conclusion, 2024 is a pivotal year for AI, with significant advancements and trends shaping the future of technology and its applications across various industries. The integration of AI into daily life and business, coupled with breakthrough technologies, is driving innovation and creating new opportunities for growth and development.'}.\")\n"
     ]
    },
    {
     "name": "stdout",
     "output_type": "stream",
     "text": [
      "\u001b[32;1m\u001b[1;3m\n",
      "Invoking: `output_handler` with `{'output': '### Comprehensive Analysis of the Latest Advancements in AI in 2024\\n\\n#### Key Trends in AI 2024\\n\\n1. **Generative AI**: Generative AI continues to evolve, becoming more useful for everyday users and businesses. The technology is being integrated into various applications, from creative tools to business solutions, enabling more people to experiment with and benefit from AI models.\\n\\n2. **Multimodal AI**: This trend involves AI systems that can process and integrate multiple types of data inputs, such as text, images, and sound. This advancement mimics human sensory processing and enhances the capabilities of AI in understanding and generating complex data.\\n\\n3. **Smaller Language Models and Open Source Advancements**: There is a shift towards smaller, more efficient language models that are easier to deploy and manage. Open source contributions are accelerating innovation and making advanced AI technologies more accessible.\\n\\n4. **Model Optimization and Customization**: AI models are becoming more optimized and customizable, allowing businesses to tailor AI solutions to their specific needs. This trend is driven by advancements in model optimization techniques and the development of customized local models and data pipelines.\\n\\n5. **Integration into Daily Life and Business**: AI is becoming seamlessly integrated into daily life and business operations. From AI-powered chatbots to advanced analytics, organizations are leveraging AI to drive efficiency, innovation, and value.\\n\\n#### Breakthrough AI Technologies in 2024\\n\\n1. **Generative AI Models**: State-of-the-art generative AI models are being developed and deployed, offering new capabilities in content creation, design, and problem-solving.\\n\\n2. **AI for Precision Education**: AI is making significant strides in the field of education, with systems designed to provide personalized learning experiences and improve educational outcomes.\\n\\n3. **AI in Climate Research**: AI technologies are being used to advance climate research, helping scientists analyze vast amounts of data and develop solutions to address climate change.\\n\\n4. **AI for Social Good**: There is a growing focus on using AI for social good, with tech leaders and social innovators working together to develop AI solutions that address societal challenges.\\n\\n5. **AI in Physics**: AI is being used to uncover mechanisms in physics, driving new paradigms in AI discovery. Researchers are using generative AI to classify phase transitions in materials and physical systems more efficiently. AI is also being coupled with fundamental physics to enhance calculations and theoretical investigations in pure mathematics and theoretical physics.\\n\\n#### Potential Industry Impacts\\n\\n1. **Business and Enterprise**: AI is transforming business operations, from automating routine tasks to providing advanced analytics and insights. Companies are using AI to enhance productivity, drive innovation, and gain a competitive edge.\\n\\n2. **Healthcare**: AI is revolutionizing healthcare by improving diagnostics, personalizing treatment plans, and streamlining administrative processes. AI-powered tools are enhancing patient care and outcomes.\\n\\n3. **Education**: AI is reshaping education by offering personalized learning experiences and improving access to quality education. AI-driven tools are helping educators tailor instruction to individual student needs.\\n\\n4. **Climate and Environment**: AI is playing a crucial role in climate research and environmental conservation. AI technologies are helping researchers analyze data, model climate scenarios, and develop sustainable solutions.\\n\\n5. **Social Impact**: AI is being leveraged to address social issues, from improving public safety to enhancing accessibility for individuals with disabilities. AI-driven initiatives are making a positive impact on communities worldwide.\\n\\n6. **Physics**: AI applications in physics are leading to significant advancements in understanding and modeling physical phenomena. The integration of AI with fundamental physics is enabling faster and more efficient calculations, as well as new insights in theoretical investigations.\\n\\nIn conclusion, 2024 is a pivotal year for AI, with significant advancements and trends shaping the future of technology and its applications across various industries. The integration of AI into daily life and business, coupled with breakthrough technologies, is driving innovation and creating new opportunities for growth and development.'}`\n",
      "responded: Thought: I have gathered relevant information on the latest advancements and applications of AI in the field of physics in 2024. This includes the use of generative AI for classifying phase transitions, coupling AI with fundamental physics for faster calculations, and the integration of AI in theoretical investigations in pure mathematics and theoretical physics. I will now incorporate this information into the comprehensive analysis report.\n",
      "\n",
      "Calling the tool to provide the final analysis report with the added information on AI applications in physics.\n",
      "\n",
      "\n",
      "\n",
      "\u001b[0m\u001b[32;1m\u001b[1;3m{'checked_output': '### Comprehensive Analysis of the Latest Advancements in AI in 2024\\n\\n#### Key Trends in AI 2024\\n\\n1. **Generative AI**: Generative AI continues to evolve, becoming more useful for everyday users and businesses. The technology is being integrated into various applications, from creative tools to business solutions, enabling more people to experiment with and benefit from AI models.\\n\\n2. **Multimodal AI**: This trend involves AI systems that can process and integrate multiple types of data inputs, such as text, images, and sound. This advancement mimics human sensory processing and enhances the capabilities of AI in understanding and generating complex data.\\n\\n3. **Smaller Language Models and Open Source Advancements**: There is a shift towards smaller, more efficient language models that are easier to deploy and manage. Open source contributions are accelerating innovation and making advanced AI technologies more accessible.\\n\\n4. **Model Optimization and Customization**: AI models are becoming more optimized and customizable, allowing businesses to tailor AI solutions to their specific needs. This trend is driven by advancements in model optimization techniques and the development of customized local models and data pipelines.\\n\\n5. **Integration into Daily Life and Business**: AI is becoming seamlessly integrated into daily life and business operations. From AI-powered chatbots to advanced analytics, organizations are leveraging AI to drive efficiency, innovation, and value.\\n\\n#### Breakthrough AI Technologies in 2024\\n\\n1. **Generative AI Models**: State-of-the-art generative AI models are being developed and deployed, offering new capabilities in content creation, design, and problem-solving.\\n\\n2. **AI for Precision Education**: AI is making significant strides in the field of education, with systems designed to provide personalized learning experiences and improve educational outcomes.\\n\\n3. **AI in Climate Research**: AI technologies are being used to advance climate research, helping scientists analyze vast amounts of data and develop solutions to address climate change.\\n\\n4. **AI for Social Good**: There is a growing focus on using AI for social good, with tech leaders and social innovators working together to develop AI solutions that address societal challenges.\\n\\n5. **AI in Physics**: AI is being used to uncover mechanisms in physics, driving new paradigms in AI discovery. Researchers are using generative AI to classify phase transitions in materials and physical systems more efficiently. AI is also being coupled with fundamental physics to enhance calculations and theoretical investigations in pure mathematics and theoretical physics.\\n\\n#### Potential Industry Impacts\\n\\n1. **Business and Enterprise**: AI is transforming business operations, from automating routine tasks to providing advanced analytics and insights. Companies are using AI to enhance productivity, drive innovation, and gain a competitive edge.\\n\\n2. **Healthcare**: AI is revolutionizing healthcare by improving diagnostics, personalizing treatment plans, and streamlining administrative processes. AI-powered tools are enhancing patient care and outcomes.\\n\\n3. **Education**: AI is reshaping education by offering personalized learning experiences and improving access to quality education. AI-driven tools are helping educators tailor instruction to individual student needs.\\n\\n4. **Climate and Environment**: AI is playing a crucial role in climate research and environmental conservation. AI technologies are helping researchers analyze data, model climate scenarios, and develop sustainable solutions.\\n\\n5. **Social Impact**: AI is being leveraged to address social issues, from improving public safety to enhancing accessibility for individuals with disabilities. AI-driven initiatives are making a positive impact on communities worldwide.\\n\\n6. **Physics**: AI applications in physics are leading to significant advancements in understanding and modeling physical phenomena. The integration of AI with fundamental physics is enabling faster and more efficient calculations, as well as new insights in theoretical investigations.\\n\\nIn conclusion, 2024 is a pivotal year for AI, with significant advancements and trends shaping the future of technology and its applications across various industries. The integration of AI into daily life and business, coupled with breakthrough technologies, is driving innovation and creating new opportunities for growth and development.'}\u001b[0m\n",
      "\n",
      "\u001b[1m> Finished chain.\u001b[0m\n"
     ]
    },
    {
     "data": {
      "text/plain": [
       "[TaskUnit(status=done)]"
      ]
     },
     "execution_count": 4,
     "metadata": {},
     "output_type": "execute_result"
    }
   ],
   "source": [
    "crew.run()"
   ]
  },
  {
   "cell_type": "markdown",
   "metadata": {},
   "source": [
    "As you can see in the logs, our physics requirement was successfully fed back to the agent!"
   ]
  },
  {
   "cell_type": "code",
   "execution_count": 5,
   "metadata": {},
   "outputs": [
    {
     "data": {
      "text/markdown": [
       "### Comprehensive Analysis of the Latest Advancements in AI in 2024\n",
       "\n",
       "#### Key Trends in AI 2024\n",
       "\n",
       "1. **Generative AI**: Generative AI continues to evolve, becoming more useful for everyday users and businesses. The technology is being integrated into various applications, from creative tools to business solutions, enabling more people to experiment with and benefit from AI models.\n",
       "\n",
       "2. **Multimodal AI**: This trend involves AI systems that can process and integrate multiple types of data inputs, such as text, images, and sound. This advancement mimics human sensory processing and enhances the capabilities of AI in understanding and generating complex data.\n",
       "\n",
       "3. **Smaller Language Models and Open Source Advancements**: There is a shift towards smaller, more efficient language models that are easier to deploy and manage. Open source contributions are accelerating innovation and making advanced AI technologies more accessible.\n",
       "\n",
       "4. **Model Optimization and Customization**: AI models are becoming more optimized and customizable, allowing businesses to tailor AI solutions to their specific needs. This trend is driven by advancements in model optimization techniques and the development of customized local models and data pipelines.\n",
       "\n",
       "5. **Integration into Daily Life and Business**: AI is becoming seamlessly integrated into daily life and business operations. From AI-powered chatbots to advanced analytics, organizations are leveraging AI to drive efficiency, innovation, and value.\n",
       "\n",
       "#### Breakthrough AI Technologies in 2024\n",
       "\n",
       "1. **Generative AI Models**: State-of-the-art generative AI models are being developed and deployed, offering new capabilities in content creation, design, and problem-solving.\n",
       "\n",
       "2. **AI for Precision Education**: AI is making significant strides in the field of education, with systems designed to provide personalized learning experiences and improve educational outcomes.\n",
       "\n",
       "3. **AI in Climate Research**: AI technologies are being used to advance climate research, helping scientists analyze vast amounts of data and develop solutions to address climate change.\n",
       "\n",
       "4. **AI for Social Good**: There is a growing focus on using AI for social good, with tech leaders and social innovators working together to develop AI solutions that address societal challenges.\n",
       "\n",
       "5. **AI in Physics**: AI is being used to uncover mechanisms in physics, driving new paradigms in AI discovery. Researchers are using generative AI to classify phase transitions in materials and physical systems more efficiently. AI is also being coupled with fundamental physics to enhance calculations and theoretical investigations in pure mathematics and theoretical physics.\n",
       "\n",
       "#### Potential Industry Impacts\n",
       "\n",
       "1. **Business and Enterprise**: AI is transforming business operations, from automating routine tasks to providing advanced analytics and insights. Companies are using AI to enhance productivity, drive innovation, and gain a competitive edge.\n",
       "\n",
       "2. **Healthcare**: AI is revolutionizing healthcare by improving diagnostics, personalizing treatment plans, and streamlining administrative processes. AI-powered tools are enhancing patient care and outcomes.\n",
       "\n",
       "3. **Education**: AI is reshaping education by offering personalized learning experiences and improving access to quality education. AI-driven tools are helping educators tailor instruction to individual student needs.\n",
       "\n",
       "4. **Climate and Environment**: AI is playing a crucial role in climate research and environmental conservation. AI technologies are helping researchers analyze data, model climate scenarios, and develop sustainable solutions.\n",
       "\n",
       "5. **Social Impact**: AI is being leveraged to address social issues, from improving public safety to enhancing accessibility for individuals with disabilities. AI-driven initiatives are making a positive impact on communities worldwide.\n",
       "\n",
       "6. **Physics**: AI applications in physics are leading to significant advancements in understanding and modeling physical phenomena. The integration of AI with fundamental physics is enabling faster and more efficient calculations, as well as new insights in theoretical investigations.\n",
       "\n",
       "In conclusion, 2024 is a pivotal year for AI, with significant advancements and trends shaping the future of technology and its applications across various industries. The integration of AI into daily life and business, coupled with breakthrough technologies, is driving innovation and creating new opportunities for growth and development."
      ],
      "text/plain": [
       "<IPython.core.display.Markdown object>"
      ]
     },
     "metadata": {},
     "output_type": "display_data"
    }
   ],
   "source": [
    "from IPython.display import display, Markdown\n",
    "\n",
    "final_result = task.output[\"checked_output\"]\n",
    "display(Markdown(final_result))"
   ]
  }
 ],
 "metadata": {
  "kernelspec": {
   "display_name": "Python 3 (ipykernel)",
   "language": "python",
   "name": "python3"
  },
  "language_info": {
   "codemirror_mode": {
    "name": "ipython",
    "version": 3
   },
   "file_extension": ".py",
   "mimetype": "text/x-python",
   "name": "python",
   "nbconvert_exporter": "python",
   "pygments_lexer": "ipython3",
   "version": "3.12.6"
  }
 },
 "nbformat": 4,
 "nbformat_minor": 4
}<|MERGE_RESOLUTION|>--- conflicted
+++ resolved
@@ -49,12 +49,9 @@
    "source": [
     "from langchain_community.tools import DuckDuckGoSearchRun\n",
     "from langchain_core.tools import StructuredTool\n",
-<<<<<<< HEAD
-=======
     "\n",
     "from dotenv import load_dotenv\n",
     "load_dotenv()\n",
->>>>>>> afdacd37
     "\n",
     "from motleycrew import MotleyCrew\n",
     "from motleycrew.agents.langchain import ReActToolCallingMotleyAgent\n",
@@ -63,11 +60,7 @@
     "\n",
     "from motleycrew.common.exceptions import InvalidOutput\n",
     "\n",
-<<<<<<< HEAD
-    "from motleycrew.tools import MotleyTool"
-=======
     "from motleycrew.tools import MotleyTool, RetryConfig"
->>>>>>> afdacd37
    ]
   },
   {
