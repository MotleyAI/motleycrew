name: Build

on:
  push:
    branches:
      - main
  pull_request:
    branches:
      - main

jobs:
  build:
    strategy:
      matrix:
        python-version: ["3.12"]
        os: [ubuntu-latest]
    runs-on: ${{ matrix.os }}
    steps:
    - uses: actions/checkout@v4

    - name: Set up Python ${{ matrix.python-version }}
      id: setup-python
      uses: actions/setup-python@v4
      with:
        python-version: ${{ matrix.python-version }}

    - name: Install poetry
      run: pip install -U poetry

    - name: Configure poetry
      run: |
        poetry config virtualenvs.create true
        poetry config virtualenvs.in-project true
        poetry config installer.parallel true

    - name: Load cached venv
      id: cached-poetry-dependencies
      uses: actions/cache@v4
      with:
        path: .venv
        key: venv-${{ runner.os }}-${{ steps.setup-python.outputs.python-version }}-${{ hashFiles('**/poetry.lock') }}

    - name: Install project
<<<<<<< HEAD
      run: poetry install --no-interaction --with dev

    - name: Run build
      run: poetry build

    - name: Run docs build
      run: cd docs && make html
=======
      run: poetry install --no-interaction --with dev --all-extras

    - name: Run build
      run: poetry build

    - name: Install pandoc
      working-directory: ./docs/source
      run: poetry run python install_pandoc.py

    - name: Run docs build
      env:
        TZ: UTC
      working-directory: ./docs
      run: poetry run make html
>>>>>>> 534efaae
<|MERGE_RESOLUTION|>--- conflicted
+++ resolved
@@ -41,15 +41,6 @@
         key: venv-${{ runner.os }}-${{ steps.setup-python.outputs.python-version }}-${{ hashFiles('**/poetry.lock') }}
 
     - name: Install project
-<<<<<<< HEAD
-      run: poetry install --no-interaction --with dev
-
-    - name: Run build
-      run: poetry build
-
-    - name: Run docs build
-      run: cd docs && make html
-=======
       run: poetry install --no-interaction --with dev --all-extras
 
     - name: Run build
@@ -63,5 +54,4 @@
       env:
         TZ: UTC
       working-directory: ./docs
-      run: poetry run make html
->>>>>>> 534efaae
+      run: poetry run make html