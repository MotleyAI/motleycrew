--- conflicted
+++ resolved
@@ -25,49 +25,9 @@
       matrix:
         python-version: ["3.10", "3.11", "3.12"]
         os: [ubuntu-latest, macos-latest, windows-latest]
-<<<<<<< HEAD
-    runs-on: ${{ matrix.os }}
-    steps:
-    - uses: actions/checkout@v4
-
-    - name: Set up Python ${{ matrix.python-version }}
-      id: setup-python
-      uses: actions/setup-python@v4
-      with:
-        python-version: ${{ matrix.python-version }}
-
-    - name: Install poetry
-      run: pip install -U poetry
-
-    - name: Configure poetry
-      run: |
-        poetry config virtualenvs.create true
-        poetry config virtualenvs.in-project true
-        poetry config installer.parallel true
-
-    - name: Load cached venv
-      id: cached-poetry-dependencies
-      uses: actions/cache@v4
-      with:
-        path: .venv
-        key: venv-${{ runner.os }}-${{ steps.setup-python.outputs.python-version }}-${{ hashFiles('**/poetry.lock') }}
-
-    - name: Install extra dependencies
-      run: poetry run pip install -r requirements-extra.txt
-
-    - name: Install dependencies
-      run: poetry install --no-interaction --all-extras
-
-    - name: Run integration tests
-      env:
-        OPENAI_API_KEY: fake_key_1337
-        TIKTOKEN_CACHE_DIR: tests/itest_cache/tiktoken_cache
-      run: poetry run python tests/run_integration_tests.py
-=======
     uses: ./.github/workflows/integration_test_workflow.yml
     with:
       os: ${{ matrix.os }}
       python-version: ${{ matrix.python-version }}
     secrets:
-      openai-api-key: ${{ secrets.OPENAI_API_KEY }}
->>>>>>> afdacd37
+      openai-api-key: ${{ secrets.OPENAI_API_KEY }}